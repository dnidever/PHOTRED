--- conflicted
+++ resolved
@@ -23,31 +23,14 @@
 ;                 the same server.
 ;  =waittime  Time to wait between checking the running jobs.  Default
 ;                is 60 sec.
-<<<<<<< HEAD
 ;
 ; OUTPUTS:
 ;  Jobs are run.
-=======
-;  /htcondor   Submit the jobs using HT Condor.
-;  /htc_idlvm  Use the IDL Virtual Machine with HT Condor.
-;  =pythonbin  The path to the PYTHON binary.
-;  =scriptsdir The directory that contains the IDL .sav files (when
-;                using the IDL Virtual Machine) and the HT Condor
-;                scripts.
-;
-; OUTPUTS:
-;  Jobs are run.
-;  =jobs       The jobs structure with information about each job.
->>>>>>> 0d16d55b
 ;
 ; USAGE:
 ;  IDL>pbs_daemon,input,dirs,jobs=jobs,idle=idle,prefix=prefix,nmulti=nmulti
 ;
 ; By D.Nidever   February 2008
-<<<<<<< HEAD
-=======
-;    Antonio Dorta  April-July 2017,  added HT Condor support
->>>>>>> 0d16d55b
 ;-
 
 pro pbs_daemon,input,dirs,jobs=jobs,idle=idle,prefix=prefix,nmulti=nmulti,  $
@@ -150,7 +133,6 @@
 ;--------
 ; DAEMON
 ;--------
-<<<<<<< HEAD
 
 
 IF (ninput gt 1) and (nmulti gt 1) and ((pleione eq 1) or (hyades eq 1) or (hyperthread eq 1) or (htcondor ne '0')) then begin
@@ -160,14 +142,6 @@
     ;-------------
     ; HTCONDOR
     ;-------------
-=======
-IF (ninput gt 1) and (nmulti gt 1) and ((pleione eq 1) or (hyades eq 1) or (hyperthread eq 1) or (htcondor ne '0')) then begin
-
-  ;-------------
-  ; HTCONDOR
-  ;-------------
-  if htcondor ne '0' then begin
->>>>>>> 0d16d55b
 
     ;---------------------------------------------------------------
     ; Run CHECK_PYTHON.PRO to make sure that you can run PYTHON from IDL
@@ -185,7 +159,6 @@
       return
     endif
 
-<<<<<<< HEAD
    
     ;---------------------------------------------------------------
     if strcmp(htcondor, '#shared', 7, /FOLD_CASE) then print,"Using shared directories (file transfer disabled!)"
@@ -197,14 +170,6 @@
 
     ; Create each job from command list (cmd)
     ;---------------------------------------------------------------
-=======
-    if strlowcase(strmid(htcondor,0,7)) eq '#shared' then print,"Using shared directories (file transfer disabled!)"
-    ; Generate
-
-    basename = maketemp('htcondor-')+"-"
-    if not keyword_set(htcondor_idlvm) then htcondor_idlvm = '0'
-
->>>>>>> 0d16d55b
     for i=0, ninput-1 do begin
 
       cmd = input[i]
@@ -213,35 +178,24 @@
       undefine,lines
       push,lines,'#!/bin/bash'
 
-<<<<<<< HEAD
       ; If there are several commands per line (separated by ";"), split them in different lines
-=======
->>>>>>> 0d16d55b
       commas = strpos(cmd,';')
       if commas[0] ne -1 then begin
         temp = strsplit(cmd,';',/extract)
         cmd = temp
       endif
-<<<<<<< HEAD
  
       ; Check if we are going to transfer files or use shared directory
       if strcmp(htcondor, '#shared', 7, /FOLD_CASE) then $
         push,lines,'cd '+dirs[i]
 
       ; Print each command
-=======
-      if strlowcase(strmid(htcondor,0,7)) eq '#shared' then begin
-        push,lines,'cd '+dirs[i]
-      endif
-
->>>>>>> 0d16d55b
       for j=0,n_elements(cmd)-2 do push,lines,cmd[j]
       last_cmd = cmd[n_elements(cmd)-1]
       ; Last value of cmd array should have the command to execute
       ; run it with IDL when idle is set
       if keyword_set(idle) then begin
         last_cmd = STRJOIN(STRSPLIT(last_cmd, "'", /EXTRACT), '"')
-<<<<<<< HEAD
 
         if htcondor_idlvm eq '0' then begin  
           ; No Virutal Machine, use IDL
@@ -249,56 +203,34 @@
           htcondor += "|;|concurrency_limits|=|idl:22" ; XXX XXX XXX FIXME!!
         endif else begin
           ; Use the IDL Virtual Machine
-=======
-        if htcondor_idlvm eq '0' then begin  
-          last_cmd = idlprog + " <<< '" + last_cmd + "'"
-          htcondor += "|;|concurrency_limits|=|idl:22" ; XXX XXX XXX FIXME!!
-        endif else begin
->>>>>>> 0d16d55b
           push,lines, 'ln -s ' + scriptsdir + '/fakered_allframe_wrapper.sav fakered_allframe_wrapper.sav'
           last_cmd = htcondor_idlvm + " fakered_allframe_wrapper.sav '" + last_cmd + "' 0 1"
         endelse
       endif
-<<<<<<< HEAD
     
       ; Write command file and make it executable 
-=======
-     
->>>>>>> 0d16d55b
       push,lines,last_cmd
       WRITELINE, cmdfile, lines
       FILE_CHMOD, cmdfile, /U_EXECUTE
 
     endfor
 
-<<<<<<< HEAD
     ; Get executable (script file name)
-=======
->>>>>>> 0d16d55b
     executable = basename + "$(Process).sh"
 
     htcondor_cmd = pythonbin + ' ' + scriptsdir + '/htcondor_run.py '
     ; Running python to manage HTCondor jobs 
 
-<<<<<<< HEAD
     ;---------------------------------------------------------------
     ; SUBMIT JOBS!! 
     ;---------------------------------------------------------------
-=======
->>>>>>> 0d16d55b
     print,systime(0)
     print,"SENDING JOBS TO HTCondor... Please wait!!!"
     undefine,out,errout
 
-<<<<<<< HEAD
     SPAWN, htcondor_cmd + 'condor_submit ' + strtrim(ninput,2) + "  '" + executable + "' '" + htcondor  + "'", out, errout
 
     ; Check submission
-=======
-    
-    SPAWN, htcondor_cmd + 'condor_submit ' + strtrim(ninput,2) + "  '" + executable + "' '" + htcondor  + "'", out, errout
-
->>>>>>> 0d16d55b
     if n_elements(errout) gt 1 then begin
       print,systime(0)
       print,"There was an error when submitting jobs: " 
@@ -308,15 +240,11 @@
       clusterId = out
       print,ninput," jobs submitted to HTCondor clusterId ", clusterID
     endelse
-<<<<<<< HEAD
   
 
     ;---------------------------------------------------------------
     ; Check queue, wait until completion 
     ;---------------------------------------------------------------
-=======
-   
->>>>>>> 0d16d55b
     count = 0
     flag = 0
     JOBSTATUS = ['Idle', 'Running', 'Removed', 'Completed', 'Held', 'Transferring Output', 'Suspended']
@@ -324,21 +252,14 @@
       print,systime(0)
 
       if FILE_TEST('killhtcondor') then begin
-<<<<<<< HEAD
         ; If file killhtcondor is found, remove all jobs
-=======
->>>>>>> 0d16d55b
         print,"File killhtcondor FOUND... Killing ALL jobs process of clusterId " + clusterId
         print,""
         undefine,out,errout
         SPAWN, htcondor_cmd + 'condor_rm ' + clusterId, out, errout
       endif
-<<<<<<< HEAD
 
       ; Get info from the queue 
-=======
- 
->>>>>>> 0d16d55b
       undefine,out,errout
       SPAWN, htcondor_cmd + 'condor_q ' + clusterId, out, errout
       if n_elements(errout) gt 1 then begin
@@ -346,10 +267,7 @@
       for xx=0,n_elements(errout)-1 do print,"OUTERR: ", errout[xx]
       endif
 
-<<<<<<< HEAD
       ; There are still some pending jobs. Print info from queue
-=======
->>>>>>> 0d16d55b
       if out ne 0 then begin
         condor_queue = strsplit(out,';',/extract)
         condor_info =strtrim(ninput,2) + " total HTCondor jobs. " + condor_queue[0] + " remaining -> "
@@ -379,7 +297,6 @@
 
     endwhile
 
-<<<<<<< HEAD
 
   endif else begin
   ;-------------
@@ -596,212 +513,6 @@
 ; NON-HTCONDOR
 ;-------------
  ENDELSE
-=======
-  ;-------------
-  ; NON-HTCONDOR
-  ;-------------
-  Endif else begin
-
-    ; Keep submitting jobs until nmulti is reached
-    ;
-    ; Check every minute or so to see how many jobs are still
-    ; running.  If it falls below nmulti and more jobs are left then
-    ; submit more jobs
-    ;
-    ; Don't return until all jobs are done.
-
-
-    ; Start the "jobs" structure
-    ; id will be the ID from Pleione
-    dum = {jobid:'',input:'',name:'',scriptname:'',submitted:0,done:0}
-    jobs = replicate(dum,ninput)
-    jobs.input = input
-    njobs = ninput
-
-    ; Loop until all jobs are done
-    ; On each loop check the pleione queue and figure out what to do
-    count = 0.
-    flag = 0
-    WHILE (flag eq 0) DO BEGIN
-
-      print,''
-      print,systime(0)
-
-      ; Check disk space
-      ;-----------------
-      ;SPAWN,'df -k '+dirs[0],dfout,dfouterr
-      ; Linux
-      ;SPAWN,'df -B 1M '+dirs[0],dfout,dfouterr
-      ; Mac OS X
-      SPAWN,'df -m '+dirs[0],dfout,dfouterr
-      dfarr = strsplitter(dfout,' ',/extract)
-      nline = n_elements(dfout)
-      ;;available = float(reform(dfarr[3,1]))
-      ;available = float(reform(dfarr[2,nline-1]))
-      available = float(reform(dfarr[3,nline-1]))
-      ;available = float(reform(dfarr[2,nline-1]))
-      ;available = available[0]/1000.0     ; convert to MB
-      print,''
-      print,strtrim(available[0],2),' MB of disk space available'
-      ; Not enough disk space available
-      if available[0] lt 100. then begin
-        print,'NOT enough disk space available'
-        return
-      endif
-
-
-      ; Check for kill file
-      ;--------------------
-      kill = FILE_TEST('killpbs')
-      if (kill eq 1) then begin
-        sub = where(jobs.submitted eq 1 and jobs.done eq 0,nsub)
-
-        print,'Kill file found.  Killing all ',strtrim(nsub,2),' PBS job(s)'
-
-        for i=0,nsub-1 do begin
-          ; Killing the job
-          print,'Killing ',jobs[sub[i]].name,'  JobID=',jobs[sub[i]].jobid
-
-          if not keyword_set(hyperthread) then begin
-            SPAWN,'qdel '+jobs[sub[i]].jobid,out,errout
-          endif else begin
-            SPAWN,'kill -9 '+jobs[sub[i]].jobid,out,errout
-          endelse
-        endif
-
-        ; Remove the kill file
-        print,'Deleting kill file "killpbs"'
-        FILE_DELETE,'killpbs',/allow,/quiet
-
-        ; Now exit
-        goto,BOMB
-
-      endif
-
-
-      ; Check the status of jobs that are running/submitted
-      ;----------------------------------------------------
-      print,'--Checking queue--'
-      sub = where(jobs.submitted eq 1 and jobs.done eq 0,nsub)
-      for i=0,nsub-1 do begin
-
-        ; Checking status
-        jobid = jobs[sub[i]].jobid
-        PBS_CHECKSTAT,statstr,jobid=jobid,hyperthread=hyperthread
-
-        ; Done
-        ; Should probably check the output files too
-        if statstr.jobid eq '' then begin
-          print,'Input ',strtrim(sub[i]+1,2),' ',jobs[sub[i]].name,' JobID=',jobs[sub[i]].jobid,' FINISHED'
-          jobs[sub[i]].done=1
-        endif
-
-        ; Check for errors as well!! and put in jobs structure
-      endfor
-      
-
-      ; How many jobs are still in the queue
-      ;-------------------------------------
-      dum = where(jobs.submitted eq 1 and jobs.done eq 0,Ninqueue)
-
-      ; How many have not been done yet
-      ;--------------------------------
-      dum = where(jobs.submitted eq 0,Nnosubmit)
-
-      ; What is the current summary
-      ;----------------------------------
-      dum = where(jobs.done eq 1,nfinished)
-      print,'--Jobs Summary--'
-      print,strtrim(ninput,2),' total, ',strtrim(nfinished,2),' finished, ',strtrim(Ninqueue,2),$
-            ' running, ',strtrim(Nnosubmit,2),' left'
-
-
-      ; Need to Submit more jobs
-      ;-------------------------
-      Nnew = (nmulti-ninqueue) > 0
-      Nnew = Nnew < Nnosubmit
-      If (Nnew gt 0) then begin
-
-        ; Get the indices of new jobs to be submitted
-        nosubmit = where(jobs.submitted eq 0)
-        newind = nosubmit[0:nnew-1]
-
-        print,''
-        print,'--Updating Queue--'
-        print,strtrim(ninqueue,2),' JOB(S) running, out of ',strtrim(nmulti,2),' Maximum'
-        print,'Submitting ',strtrim(nnew,2),' more job(s)'
-
-        ; Loop through the new submits
-        For i=0,nnew-1 do begin
-
-          print,''
-          cmd = jobs[newind[i]].input
-          if keyword_set(idle) then cmd='IDL>'+cmd
-          print,'Input ',strtrim(newind[i]+1,2),'  Command: >>',cmd,'<<'
-
-          ; Make PBS script
-          undefine,name,scriptname
-          PBS_MAKESCRIPT,jobs[newind[i]].input,dir=dirs[newind[i]],name=name,scriptname=scriptname,$
-                         prefix=prefix,idle=idle,hyperthread=hyperthread
-
-          ; Check that the script exists
-          test = FILE_TEST(scriptname)
-
-          ; Submitting the job
-          if not keyword_set(hyperthread) then begin
-            SPAWN,'qsub '+scriptname[0],out,errout
-          endif else begin
-            if keyword_set(idle) then batchprog='./idlbatch' else batchprog='./runbatch'
-            if keyword_set(cdtodir) then cd,dirs[newind[i]]
-            SPAWN,batchprog+' '+scriptname[0],out,errout
-            if keyword_set(cdtodir) then cd,curdir
-          endelse
-
-          ; Check that there weren't any errors
-          dum = where(errout ne '',nerror)
-
-          if nerror gt 0 then begin
-            print,"ERRORS WHEN EXECUTING!!"
-            for xx=0,nerror-1 do print,errout[xx]
-            return
-          endif
-
-          ; Getting JOBID
-          jobid = reform(out)
-          if keyword_set(hyperthread) then jobid = reform(out[1])
-
-          ; Printing info
-          print,'Submitted ',scriptname[0],'  JobID=',jobid[0]
-
-          ; Updating the jobs structure
-          jobs[newind[i]].submitted = 1
-          jobs[newind[i]].jobid = jobid[0]
-          jobs[newind[i]].name = name[0]
-          jobs[newind[i]].scriptname = scriptname[0]
-
-        Endfor  ; submitting new jobs loop
-      Endif  ; new jobs to submit
-
-
-      ; Are we done?
-      ;-------------
-      dum = where(jobs.done eq 1,ndone)
-      if ndone eq njobs then flag=1
-
-
-      ; Wait a minute
-      ;--------------
-      print,''
-      print,'Waiting '+strtrim(waittime,2)+'s'
-      if flag eq 0 then wait,waittime
-
-      ; Increment the counter
-      count++
-
-    ENDWHILE  ; large loop until all jobs are done
-
-  ENDELSE  ; NON-HTCONDOR
->>>>>>> 0d16d55b
 
 ;------------
 ; NON-DAEMON
@@ -855,4 +566,4 @@
 
 if keyword_set(stp) then stop
 
-end+end
